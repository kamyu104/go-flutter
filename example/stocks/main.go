package main

import (
	"image"
	_ "image/png"
	"log"
	"os"

	gutter "github.com/Drakirus/go-flutter-desktop-embedder"

	"github.com/go-gl/glfw/v3.2/glfw"
)

func main() {
	var (
		err error
	)

	options := []gutter.Option{
		gutter.OptionAssetPath("flutter_project/stocks/build/flutter_assets"),
		gutter.OptionICUDataPath("/opt/flutter/bin/cache/artifacts/engine/linux-x64/icudtl.dat"), // Linux (arch)
		// gutter.OptionICUDataPath("./FlutterEmbedder.framework/Resources/icudtl.dat"),             // OSX
		gutter.OptionWindowDimension(800, 600),
		gutter.OptionWindowInitializer(setIcon),
<<<<<<< HEAD
		gutter.OptionPixelRatio(1.9),
=======
		gutter.OptionPixelRatio(1.2),
>>>>>>> 9b067318
		gutter.OptionVMArguments([]string{"--dart-non-checked-mode", "--observatory-port=50300"}),
	}

	if err = gutter.Run(options...); err != nil {
		log.Fatalln(err)
	}

}

func setIcon(window *glfw.Window) error {
	imgFile, err := os.Open("assets/icon.png")
	if err != nil {
		return err
	}
	img, _, err := image.Decode(imgFile)
	if err != nil {
		return err
	}
	window.SetIcon([]image.Image{img})
	return nil
}<|MERGE_RESOLUTION|>--- conflicted
+++ resolved
@@ -22,11 +22,7 @@
 		// gutter.OptionICUDataPath("./FlutterEmbedder.framework/Resources/icudtl.dat"),             // OSX
 		gutter.OptionWindowDimension(800, 600),
 		gutter.OptionWindowInitializer(setIcon),
-<<<<<<< HEAD
-		gutter.OptionPixelRatio(1.9),
-=======
 		gutter.OptionPixelRatio(1.2),
->>>>>>> 9b067318
 		gutter.OptionVMArguments([]string{"--dart-non-checked-mode", "--observatory-port=50300"}),
 	}
 
