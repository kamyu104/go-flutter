--- conflicted
+++ resolved
@@ -52,13 +52,8 @@
 
 	// Engine arguments
 	PixelRatio  float64
-<<<<<<< HEAD
-	AssetsPath  unsafe.Pointer
-	IcuDataPath unsafe.Pointer
-=======
 	AssetsPath  string
 	IcuDataPath string
->>>>>>> 9b067318
 }
 
 // Run launches the Flutter Engine in a background thread.
@@ -67,10 +62,10 @@
 	flutterEngines = append(flutterEngines, flu)
 
 	args := C.FlutterProjectArgs{
-		assets_path:   (*C.char)(flu.AssetsPath),
+		assets_path:   C.CString(flu.AssetsPath),
 		main_path:     C.CString(""),
 		packages_path: C.CString(""),
-		icu_data_path: (*C.char)(flu.IcuDataPath),
+		icu_data_path: C.CString(flu.IcuDataPath),
 	}
 
 	args.struct_size = C.size_t(unsafe.Sizeof(args))
